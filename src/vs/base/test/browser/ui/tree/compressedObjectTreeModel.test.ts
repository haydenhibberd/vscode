/*---------------------------------------------------------------------------------------------
 *  Copyright (c) Microsoft Corporation. All rights reserved.
 *  Licensed under the MIT License. See License.txt in the project root for license information.
 *--------------------------------------------------------------------------------------------*/

import * as assert from 'assert';
import { compress, ICompressedTreeElement, ICompressedTreeNode, decompress, CompressedObjectTreeModel } from 'vs/base/browser/ui/tree/compressedObjectTreeModel';
import { Iterator } from 'vs/base/common/iterator';
import { ITreeNode } from 'vs/base/browser/ui/tree/tree';
import { ISpliceable } from 'vs/base/common/sequence';

interface IResolvedCompressedTreeElement<T> extends ICompressedTreeElement<T> {
	readonly element: T;
	readonly children?: ICompressedTreeElement<T>[];
}

function resolve<T>(treeElement: ICompressedTreeElement<T>): IResolvedCompressedTreeElement<T> {
	const result: any = { element: treeElement.element };
	const children = Iterator.collect(Iterator.map(Iterator.from(treeElement.children), resolve));

	if (treeElement.incompressible) {
		result.incompressible = true;
	}

	if (children.length > 0) {
		result.children = children;
	}

	return result;
}

suite('CompressedObjectTree', function () {

	suite('compress & decompress', function () {

		test('small', function () {
			const decompressed: ICompressedTreeElement<number> = { element: 1 };
			const compressed: IResolvedCompressedTreeElement<ICompressedTreeNode<number>> =
				{ element: { elements: [1], incompressible: false } };

			assert.deepEqual(resolve(compress(decompressed)), compressed);
			assert.deepEqual(resolve(decompress(compressed)), decompressed);
		});

		test('no compression', function () {
			const decompressed: ICompressedTreeElement<number> = {
				element: 1, children: [
					{ element: 11 },
					{ element: 12 },
					{ element: 13 }
				]
			};

			const compressed: IResolvedCompressedTreeElement<ICompressedTreeNode<number>> = {
				element: { elements: [1], incompressible: false },
				children: [
					{ element: { elements: [11], incompressible: false } },
					{ element: { elements: [12], incompressible: false } },
					{ element: { elements: [13], incompressible: false } }
				]
			};

			assert.deepEqual(resolve(compress(decompressed)), compressed);
			assert.deepEqual(resolve(decompress(compressed)), decompressed);
		});

		test('single hierarchy', function () {
			const decompressed: ICompressedTreeElement<number> = {
				element: 1, children: [
					{
						element: 11, children: [
							{
								element: 111, children: [
									{ element: 1111 }
								]
							}
						]
					}
				]
			};

			const compressed: IResolvedCompressedTreeElement<ICompressedTreeNode<number>> = {
				element: { elements: [1, 11, 111, 1111], incompressible: false }
			};

			assert.deepEqual(resolve(compress(decompressed)), compressed);
			assert.deepEqual(resolve(decompress(compressed)), decompressed);
		});

		test('deep compression', function () {
			const decompressed: ICompressedTreeElement<number> = {
				element: 1, children: [
					{
						element: 11, children: [
							{
								element: 111, children: [
									{ element: 1111 },
									{ element: 1112 },
									{ element: 1113 },
									{ element: 1114 },
								]
							}
						]
					}
				]
			};

			const compressed: IResolvedCompressedTreeElement<ICompressedTreeNode<number>> = {
				element: { elements: [1, 11, 111], incompressible: false },
				children: [
					{ element: { elements: [1111], incompressible: false } },
					{ element: { elements: [1112], incompressible: false } },
					{ element: { elements: [1113], incompressible: false } },
					{ element: { elements: [1114], incompressible: false } },
				]
			};

			assert.deepEqual(resolve(compress(decompressed)), compressed);
			assert.deepEqual(resolve(decompress(compressed)), decompressed);
		});

		test('double deep compression', function () {
			const decompressed: ICompressedTreeElement<number> = {
				element: 1, children: [
					{
						element: 11, children: [
							{
								element: 111, children: [
									{ element: 1112 },
									{ element: 1113 },
								]
							}
						]
					},
					{
						element: 12, children: [
							{
								element: 121, children: [
									{ element: 1212 },
									{ element: 1213 },
								]
							}
						]
					}
				]
			};

			const compressed: IResolvedCompressedTreeElement<ICompressedTreeNode<number>> = {
				element: { elements: [1], incompressible: false },
				children: [
					{
						element: { elements: [11, 111], incompressible: false },
						children: [
							{ element: { elements: [1112], incompressible: false } },
							{ element: { elements: [1113], incompressible: false } },
						]
					},
					{
						element: { elements: [12, 121], incompressible: false },
						children: [
							{ element: { elements: [1212], incompressible: false } },
							{ element: { elements: [1213], incompressible: false } },
						]
					}
				]
			};

			assert.deepEqual(resolve(compress(decompressed)), compressed);
			assert.deepEqual(resolve(decompress(compressed)), decompressed);
		});

		test('incompressible leaf', function () {
			const decompressed: ICompressedTreeElement<number> = {
				element: 1, children: [
					{
						element: 11, children: [
							{
								element: 111, children: [
									{ element: 1111, incompressible: true }
								]
							}
						]
					}
				]
			};

			const compressed: IResolvedCompressedTreeElement<ICompressedTreeNode<number>> = {
				element: { elements: [1, 11, 111], incompressible: false },
				children: [
					{ element: { elements: [1111], incompressible: true } }
				]
			};

			assert.deepEqual(resolve(compress(decompressed)), compressed);
			assert.deepEqual(resolve(decompress(compressed)), decompressed);
		});

		test('incompressible branch', function () {
			const decompressed: ICompressedTreeElement<number> = {
				element: 1, children: [
					{
						element: 11, children: [
							{
								element: 111, incompressible: true, children: [
									{ element: 1111 }
								]
							}
						]
					}
				]
			};

			const compressed: IResolvedCompressedTreeElement<ICompressedTreeNode<number>> = {
				element: { elements: [1, 11], incompressible: false },
				children: [
					{ element: { elements: [111, 1111], incompressible: true } }
				]
			};

			assert.deepEqual(resolve(compress(decompressed)), compressed);
			assert.deepEqual(resolve(decompress(compressed)), decompressed);
		});

		test('incompressible chain', function () {
			const decompressed: ICompressedTreeElement<number> = {
				element: 1, children: [
					{
						element: 11, children: [
							{
								element: 111, incompressible: true, children: [
									{ element: 1111, incompressible: true }
								]
							}
						]
					}
				]
			};

			const compressed: IResolvedCompressedTreeElement<ICompressedTreeNode<number>> = {
				element: { elements: [1, 11], incompressible: false },
				children: [
					{
						element: { elements: [111], incompressible: true },
						children: [
							{ element: { elements: [1111], incompressible: true } }
						]
					}
				]
			};

			assert.deepEqual(resolve(compress(decompressed)), compressed);
			assert.deepEqual(resolve(decompress(compressed)), decompressed);
		});

		test('incompressible tree', function () {
			const decompressed: ICompressedTreeElement<number> = {
				element: 1, children: [
					{
						element: 11, incompressible: true, children: [
							{
								element: 111, incompressible: true, children: [
									{ element: 1111, incompressible: true }
								]
							}
						]
					}
				]
			};

			const compressed: IResolvedCompressedTreeElement<ICompressedTreeNode<number>> = {
				element: { elements: [1], incompressible: false },
				children: [
					{
						element: { elements: [11], incompressible: true },
						children: [
							{
								element: { elements: [111], incompressible: true },
								children: [
									{ element: { elements: [1111], incompressible: true } }
								]
							}
						]
					}
				]
			};

			assert.deepEqual(resolve(compress(decompressed)), compressed);
			assert.deepEqual(resolve(decompress(compressed)), decompressed);
		});
	});

	function toSpliceable<T>(arr: T[]): ISpliceable<T> {
		return {
			splice(start: number, deleteCount: number, elements: T[]): void {
				arr.splice(start, deleteCount, ...elements);
			}
		};
	}

	function toArray<T>(list: ITreeNode<ICompressedTreeNode<T>>[]): T[][] {
		return list.map(i => i.element.elements);
	}

	suite('CompressedObjectTreeModel', function () {

		test('ctor', () => {
			const list: ITreeNode<ICompressedTreeNode<number>>[] = [];
<<<<<<< HEAD
			const model = new CompressedObjectTreeModel<number>(toSpliceable(list));
=======
			const model = new CompressedTreeModel<number>('test', toSpliceable(list));
>>>>>>> ec9a617c
			assert(model);
			assert.equal(list.length, 0);
			assert.equal(model.size, 0);
		});

		test('flat', () => {
			const list: ITreeNode<ICompressedTreeNode<number>>[] = [];
<<<<<<< HEAD
			const model = new CompressedObjectTreeModel<number>(toSpliceable(list));
=======
			const model = new CompressedTreeModel<number>('test', toSpliceable(list));
>>>>>>> ec9a617c

			model.setChildren(null, Iterator.fromArray([
				{ element: 0 },
				{ element: 1 },
				{ element: 2 }
			]));

			assert.deepEqual(toArray(list), [[0], [1], [2]]);
			assert.equal(model.size, 3);

			model.setChildren(null, Iterator.fromArray([
				{ element: 3 },
				{ element: 4 },
				{ element: 5 },
			]));

			assert.deepEqual(toArray(list), [[3], [4], [5]]);
			assert.equal(model.size, 3);

			model.setChildren(null, Iterator.empty());
			assert.deepEqual(toArray(list), []);
			assert.equal(model.size, 0);
		});

		test('nested', () => {
			const list: ITreeNode<ICompressedTreeNode<number>>[] = [];
<<<<<<< HEAD
			const model = new CompressedObjectTreeModel<number>(toSpliceable(list));
=======
			const model = new CompressedTreeModel<number>('test', toSpliceable(list));
>>>>>>> ec9a617c

			model.setChildren(null, Iterator.fromArray([
				{
					element: 0, children: Iterator.fromArray([
						{ element: 10 },
						{ element: 11 },
						{ element: 12 },
					])
				},
				{ element: 1 },
				{ element: 2 }
			]));

			assert.deepEqual(toArray(list), [[0], [10], [11], [12], [1], [2]]);
			assert.equal(model.size, 6);

			model.setChildren(12, Iterator.fromArray([
				{ element: 120 },
				{ element: 121 }
			]));

			assert.deepEqual(toArray(list), [[0], [10], [11], [12], [120], [121], [1], [2]]);
			assert.equal(model.size, 8);

			model.setChildren(0, Iterator.empty());
			assert.deepEqual(toArray(list), [[0], [1], [2]]);
			assert.equal(model.size, 3);

			model.setChildren(null, Iterator.empty());
			assert.deepEqual(toArray(list), []);
			assert.equal(model.size, 0);
		});

		test('compressed', () => {
			const list: ITreeNode<ICompressedTreeNode<number>>[] = [];
<<<<<<< HEAD
			const model = new CompressedObjectTreeModel<number>(toSpliceable(list));
=======
			const model = new CompressedTreeModel<number>('test', toSpliceable(list));
>>>>>>> ec9a617c

			model.setChildren(null, Iterator.fromArray([
				{
					element: 1, children: Iterator.fromArray([{
						element: 11, children: Iterator.fromArray([{
							element: 111, children: Iterator.fromArray([
								{ element: 1111 },
								{ element: 1112 },
								{ element: 1113 },
							])
						}])
					}])
				}
			]));

			assert.deepEqual(toArray(list), [[1, 11, 111], [1111], [1112], [1113]]);
			assert.equal(model.size, 6);

			model.setChildren(11, Iterator.fromArray([
				{ element: 111 },
				{ element: 112 },
				{ element: 113 },
			]));

			assert.deepEqual(toArray(list), [[1, 11], [111], [112], [113]]);
			assert.equal(model.size, 5);

			model.setChildren(113, Iterator.fromArray([
				{ element: 1131 }
			]));

			assert.deepEqual(toArray(list), [[1, 11], [111], [112], [113, 1131]]);
			assert.equal(model.size, 6);

			model.setChildren(1131, Iterator.fromArray([
				{ element: 1132 }
			]));

			assert.deepEqual(toArray(list), [[1, 11], [111], [112], [113, 1131, 1132]]);
			assert.equal(model.size, 7);

			model.setChildren(1131, Iterator.fromArray([
				{ element: 1132 },
				{ element: 1133 },
			]));

			assert.deepEqual(toArray(list), [[1, 11], [111], [112], [113, 1131], [1132], [1133]]);
			assert.equal(model.size, 8);
		});
	});
});<|MERGE_RESOLUTION|>--- conflicted
+++ resolved
@@ -305,11 +305,7 @@
 
 		test('ctor', () => {
 			const list: ITreeNode<ICompressedTreeNode<number>>[] = [];
-<<<<<<< HEAD
-			const model = new CompressedObjectTreeModel<number>(toSpliceable(list));
-=======
-			const model = new CompressedTreeModel<number>('test', toSpliceable(list));
->>>>>>> ec9a617c
+			const model = new CompressedObjectTreeModel<number>('test', toSpliceable(list));
 			assert(model);
 			assert.equal(list.length, 0);
 			assert.equal(model.size, 0);
@@ -317,11 +313,7 @@
 
 		test('flat', () => {
 			const list: ITreeNode<ICompressedTreeNode<number>>[] = [];
-<<<<<<< HEAD
-			const model = new CompressedObjectTreeModel<number>(toSpliceable(list));
-=======
-			const model = new CompressedTreeModel<number>('test', toSpliceable(list));
->>>>>>> ec9a617c
+			const model = new CompressedObjectTreeModel<number>('test', toSpliceable(list));
 
 			model.setChildren(null, Iterator.fromArray([
 				{ element: 0 },
@@ -348,11 +340,7 @@
 
 		test('nested', () => {
 			const list: ITreeNode<ICompressedTreeNode<number>>[] = [];
-<<<<<<< HEAD
-			const model = new CompressedObjectTreeModel<number>(toSpliceable(list));
-=======
-			const model = new CompressedTreeModel<number>('test', toSpliceable(list));
->>>>>>> ec9a617c
+			const model = new CompressedObjectTreeModel<number>('test', toSpliceable(list));
 
 			model.setChildren(null, Iterator.fromArray([
 				{
@@ -388,11 +376,7 @@
 
 		test('compressed', () => {
 			const list: ITreeNode<ICompressedTreeNode<number>>[] = [];
-<<<<<<< HEAD
-			const model = new CompressedObjectTreeModel<number>(toSpliceable(list));
-=======
-			const model = new CompressedTreeModel<number>('test', toSpliceable(list));
->>>>>>> ec9a617c
+			const model = new CompressedObjectTreeModel<number>('test', toSpliceable(list));
 
 			model.setChildren(null, Iterator.fromArray([
 				{
